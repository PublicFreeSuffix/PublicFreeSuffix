{
  "registrant": "jsczczc@gmail.com",
  "domain": "haczc",
  "sld": "6ti.net",
  "nameservers": [
<<<<<<< HEAD
    "ns5.he.net",
    "ns4.he.net",
    "ns3.he.net",
    "ns2.he.net",
    "ns1.he.net"
=======
    "ns1.desec.io",
    "ns2.desec.org"
>>>>>>> b3cdb6f8
  ],
  "agree_to_agreements": {
    "registration_and_use_agreement": true,
    "acceptable_use_policy": true,
    "privacy_policy": true
  }
}<|MERGE_RESOLUTION|>--- conflicted
+++ resolved
@@ -3,16 +3,11 @@
   "domain": "haczc",
   "sld": "6ti.net",
   "nameservers": [
-<<<<<<< HEAD
-    "ns5.he.net",
+    "ns1.he.net",
+    "ns2.he.net",
+    "ns3.he.net",
     "ns4.he.net",
-    "ns3.he.net",
-    "ns2.he.net",
-    "ns1.he.net"
-=======
-    "ns1.desec.io",
-    "ns2.desec.org"
->>>>>>> b3cdb6f8
+    "ns5.he.net"
   ],
   "agree_to_agreements": {
     "registration_and_use_agreement": true,
